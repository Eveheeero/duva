use bytes::Bytes;
use duva::make_smart_pointer;
use duva::services::query_io::QueryIO;
use std::io::{BufRead, BufReader, Read};
use std::process::{Child, Command, Stdio};
use std::thread::{self, sleep};
use std::time::{Duration, Instant};

static PORT_DISTRIBUTOR: std::sync::atomic::AtomicU16 = std::sync::atomic::AtomicU16::new(49152);

pub fn get_available_port() -> u16 {
    PORT_DISTRIBUTOR.fetch_add(1, std::sync::atomic::Ordering::SeqCst)
}

pub fn spawn_server_process() -> TestProcessChild {
    let port: u16 = get_available_port();
    println!("Starting server on port {}", port);
    let mut process = run_server_process(port, None);
<<<<<<< HEAD

=======
    sleep(Duration::from_millis(500));
>>>>>>> 60c46bd1
    wait_for_message(
        process.process.stdout.as_mut().unwrap(),
        format!("listening peer connection on 127.0.0.1:{}...", port + 10000).as_str(),
        1,
        Some(2),
    )
    .unwrap();

    process
}

pub fn spawn_server_as_slave(master: &TestProcessChild) -> TestProcessChild {
    let port: u16 = get_available_port();
    let mut process = run_server_process(port, Some(master.bind_addr()));
    wait_for_message(
        process.process.stdout.as_mut().unwrap(),
        format!("listening peer connection on 127.0.0.1:{}...", port + 10000).as_str(),
        1,
        Some(2),
    )
    .unwrap();

    process
}

impl Drop for TestProcessChild {
    fn drop(&mut self) {
        let _ = self.terminate();
    }
}

impl TestProcessChild {
    pub fn bind_addr(&self) -> String {
        format!("127.0.0.1:{}", self.port)
    }
    pub fn port(&self) -> u16 {
        self.port
    }

    pub fn heartbeat_msg(&self, expected_count: usize) -> String {
        format!("[INFO] from {}, hc:{}", self.bind_addr(), expected_count)
    }
}
// scan for available port

#[derive(Debug)]
pub struct TestProcessChild {
    process: Child,
    port: u16,
}

impl TestProcessChild {
    pub fn new(process: Child, port: u16) -> Self {
        TestProcessChild { process, port }
    }

    /// Attempts to gracefully terminate the process, falling back to force kill if necessary
    pub fn terminate(&mut self) -> std::io::Result<()> {
        // First try graceful shutdown
        // Give the process some time to shutdown gracefully
        let timeout = Duration::from_secs(2);
        let start = std::time::Instant::now();

        while start.elapsed() < timeout {
            match self.process.try_wait()? {
                Some(_) => return Ok(()),
                None => thread::sleep(Duration::from_millis(100)),
            }
        }

        // Force kill if still running
        self.process.kill()?;
        self.process.wait()?;

        Ok(())
    }

    /// Checks if the process is still running
    pub fn is_running(&mut self) -> bool {
        self.process.try_wait().map(|status| status.is_none()).unwrap_or(false)
    }

    pub fn wait_for_message(&mut self, target: &str, target_count: usize) -> anyhow::Result<()> {
        let read = self.process.stdout.as_mut().unwrap();

        wait_for_message(read, target, target_count, None)
    }

    pub fn timed_wait_for_message(
        &mut self,
        target: &str,
        target_count: usize,
        wait_for: u64,
    ) -> anyhow::Result<()> {
        let read = self.process.stdout.as_mut().unwrap();

        wait_for_message(read, target, target_count, Some(wait_for))
    }
}

make_smart_pointer!(TestProcessChild, Child => process);

pub fn run_server_process(port: u16, replicaof: Option<String>) -> TestProcessChild {
    let mut command = Command::new("cargo");
    command.args(["run", "--", "--port", &port.to_string(), "--hf", "100", "--ttl", "1500"]);

    if let Some(replicaof) = replicaof {
        command.args(["--replicaof", &replicaof]);
    }

    TestProcessChild::new(
        command
            .stdout(Stdio::piped())
            .stderr(Stdio::piped())
            .spawn()
            .expect("Failed to start server process"),
        port,
    )
}

fn wait_for_message<T: Read>(
    read: &mut T,
    target: &str,
    target_count: usize,
    timeout: Option<u64>,
) -> anyhow::Result<()> {
    let internal_count = Instant::now();
    let mut buf = BufReader::new(read).lines();
    let mut cnt = 1;

    while let Some(Ok(line)) = buf.next() {
        if line.starts_with(target) {
            if cnt == target_count {
                break;
            } else {
                cnt += 1;
            }
        }

        if let Some(timeout) = timeout {
            if internal_count.elapsed().as_secs() > timeout {
                return Err(anyhow::anyhow!("Timeout waiting for message"));
            }
        }
    }

    Ok(())
}

pub fn array(arr: Vec<&str>) -> Bytes {
    QueryIO::Array(arr.iter().map(|s| QueryIO::BulkString(s.to_string().into())).collect())
        .serialize()
}

pub fn check_internodes_communication(
    processes: &mut Vec<TestProcessChild>,
    hop_count: usize,
    time_out: u64,
) -> anyhow::Result<()> {
    for i in 0..processes.len() {
        // First get the message from all other processes
        let messages: Vec<_> = processes
            .iter()
            .enumerate()
            .filter(|&(j, _)| j != i)
            .map(|(_, target)| {
                (0..hop_count + 1)
                    .into_iter()
                    .map(|_| target.heartbeat_msg(hop_count))
                    .collect::<Vec<String>>()
            })
            .flatten()
            .collect();

        // Then wait for all messages
        for msg in messages {
            processes[i].timed_wait_for_message(&msg, 1, time_out)?;
        }
    }
    Ok(())
}<|MERGE_RESOLUTION|>--- conflicted
+++ resolved
@@ -16,11 +16,7 @@
     let port: u16 = get_available_port();
     println!("Starting server on port {}", port);
     let mut process = run_server_process(port, None);
-<<<<<<< HEAD
-
-=======
-    sleep(Duration::from_millis(500));
->>>>>>> 60c46bd1
+
     wait_for_message(
         process.process.stdout.as_mut().unwrap(),
         format!("listening peer connection on 127.0.0.1:{}...", port + 10000).as_str(),
